import os
import flask
from collections import defaultdict

from decimal import Decimal
from datetime import datetime

from psycopg2.pool import SimpleConnectionPool
from psycopg2 import OperationalError
from psycopg2.extras import RealDictCursor
from google.cloud import storage


# Storage Bucket
PROJECT_ID = os.getenv('POSTGRES_USER', 'panoptes')
BUCKET_NAME = os.getenv('BUCKET_NAME', 'panoptes-survey')
client = storage.Client(project=PROJECT_ID)
bucket = client.get_bucket(BUCKET_NAME)

# Cloud SQL
CONNECTION_NAME = os.getenv(
    'INSTANCE_CONNECTION_NAME',
    'panoptes-survey:us-central1:panoptes-meta'
)
DB_USER = os.getenv('POSTGRES_USER', 'panoptes')
DB_PASSWORD = os.getenv('POSTGRES_PASSWORD', None)
DB_NAME = os.getenv('POSTGRES_DATABASE', 'metadata')
pg_config = {
    'user': DB_USER,
    'password': DB_PASSWORD,
    'dbname': DB_NAME
}

# Connection pools reuse connections between invocations,
# and handle dropped or expired connections automatically.
pg_pool = None


def get_observations_data(request):
    """ENTRYPOINT - get the observation data """
    request_json = request.get_json() or dict()

    sequence_id = None
    if request_json and 'sequence_id' in request_json:
        sequence_id = request_json['sequence_id']
    elif request.args and 'sequence_id' in request.args:
        sequence_id = request.args['sequence_id']

    # Used for looking up existing file.
    json_bucket_location = None

    if sequence_id:
        print("Looking up observations for sequence_id={}".format(sequence_id))
        # Lookup information about each image from the database.
        images = get_images(sequence_id)

        # Lookup information about the observation as a whole.
        sequence = get_observation_info(sequence_id)
        sequence_files = defaultdict(list)
        items = {
            "images": images,
            "sequence": sequence
        }

        # Get the actual directory in the storage bucket.
        sequence_dir = ''
        if images[0]['file_path'] > '':
            try:
                sequence_dir = os.path.join(*images[0]['file_path'].split('/')[4:8])
                items['sequence_dir'] = sequence_dir
                print("Seq dir: ", sequence_dir)
                json_bucket_location = os.path.join(sequence_dir, 'observation_info.json')
            except IndexError:
                print("No rows")

        if sequence_dir > '':
            print("Looking for files in {}".format(sequence_dir))
            for blob in bucket.list_blobs(prefix=sequence_dir):
                filename = os.path.basename(blob.name)
                _, ext = os.path.splitext(filename)
                sequence_files[ext.replace('.', '')].append(blob.public_url)

            items['sequence_files'] = sequence_files
    else:
        items = get_sequences(request_json)

    print("Found {} rows".format(len(items)))
    response_json = dict(items=items, total=len(items))

    body = flask.json.dumps(response_json, default=json_decoder)

    # Store the json document for next time.
    if json_bucket_location:
        print(f'Uploading observation json to {json_bucket_location}')
        try:
            upload_json_string(body, json_bucket_location)
            print(f'Upload complete')
        except Exception as e:
            print(f"Problem with upload {e}")

    headers = {
        'content-type': "application/json",
        'Access-Control-Allow-Origin': "*",
    }

    return (body, headers)


def get_sequences(params):
    global pg_pool

    num_days = params.get('num_days', 21)
    image_count = params.get('image_count', 5)

    # Initialize the pool lazily, in case SQL access isn't needed for this
    # GCF instance. Doing so minimizes the number of active SQL connections,
    # which helps keep your GCF instances under SQL connection limits.
    if not pg_pool:
        try:
            __connect('/cloudsql/{}'.format(CONNECTION_NAME))
        except OperationalError as e:
            print(e)
            # If production settings fail, use local development ones
            __connect('localhost')

    conn = pg_pool.getconn()
    conn.set_isolation_level(0)

<<<<<<< HEAD
    select_sql = """
        SELECT
            t1.*,
            count(t2.id) as image_count,
            min(t2.date_obs) as first_image_time,
            max(t2.date_obs) as last_image_time
=======
    select_sql = f"""
        SELECT t1.*, count(t2.id) as image_count
>>>>>>> 0bb703cc
        FROM sequences t1, images t2
        WHERE t1.id=t2.sequence_id
            AND t1.start_date > CURRENT_DATE - interval '{num_days} days'
        GROUP BY t1.id
        HAVING count(t2.id) >= {image_count}
        ORDER BY t1.start_date DESC
        """

    rows = list()
    try:
        with conn.cursor(cursor_factory=RealDictCursor) as cursor:
            cursor.execute(select_sql)
            rows = cursor.fetchall()
            cursor.close()
    finally:
        pg_pool.putconn(conn)

    return rows


def get_images(sequence_id):
    global pg_pool

    # Initialize the pool lazily, in case SQL access isn't needed for this
    # GCF instance. Doing so minimizes the number of active SQL connections,
    # which helps keep your GCF instances under SQL connection limits.
    if not pg_pool:
        try:
            __connect('/cloudsql/{}'.format(CONNECTION_NAME))
        except OperationalError as e:
            print(e)
            # If production settings fail, use local development ones
            __connect('localhost')

    conn = pg_pool.getconn()
    conn.set_isolation_level(0)

    select_sql = """
        SELECT
            id,
            sequence_id,
            camera_id,
            date_obs,
            file_path,
            airmass,
            center_dec,
            center_ra,
            dec_mnt,
            exp_time,
            ha_mnt,
            iso,
            moon_fraction,
            moon_separation,
            ra_mnt
        FROM images t1
        WHERE sequence_id=%s
        ORDER BY date_obs DESC
        """

    rows = list()
    with conn.cursor(cursor_factory=RealDictCursor) as cursor:
        cursor.execute(select_sql, (sequence_id, ))
        rows = cursor.fetchall()
        cursor.close()

    pg_pool.putconn(conn)

    return rows


def get_observation_info(sequence_id):
    global pg_pool

    # Initialize the pool lazily, in case SQL access isn't needed for this
    # GCF instance. Doing so minimizes the number of active SQL connections,
    # which helps keep your GCF instances under SQL connection limits.
    if not pg_pool:
        try:
            __connect('/cloudsql/{}'.format(CONNECTION_NAME))
        except OperationalError as e:
            print(e)
            # If production settings fail, use local development ones
            __connect('localhost')

    conn = pg_pool.getconn()
    conn.set_isolation_level(0)

    select_sql = """
        SELECT t1.*, count(t2.id) as image_count
        FROM sequences t1, images t2
        WHERE t1.id=%s
        AND t1.id=t2.sequence_id
        GROUP BY t1.id
        ORDER BY t1.start_date DESC
        """

    rows = list()
    try:
        with conn.cursor(cursor_factory=RealDictCursor) as cursor:
            cursor.execute(select_sql, (sequence_id, ))
            rows = cursor.fetchone()
            cursor.close()
    finally:
        pg_pool.putconn(conn)

    return rows


def json_decoder(o):
    if isinstance(o, Decimal):
        return float(o)
    elif isinstance(o, datetime):
        return o.isoformat()


def __connect(host):
    """
    Helper function to connect to Postgres
    """
    global pg_pool
    pg_config['host'] = host
    pg_pool = SimpleConnectionPool(1, 1, **pg_config)


def upload_json_string(string_content, destination_blob_name):
    """Uploads a json string to the the bucket."""
    blob = bucket.blob(destination_blob_name)
    blob.upload_from_string(string_content, content_type='application/json')<|MERGE_RESOLUTION|>--- conflicted
+++ resolved
@@ -8,6 +8,7 @@
 from psycopg2.pool import SimpleConnectionPool
 from psycopg2 import OperationalError
 from psycopg2.extras import RealDictCursor
+
 from google.cloud import storage
 
 
@@ -110,7 +111,7 @@
     global pg_pool
 
     num_days = params.get('num_days', 21)
-    image_count = params.get('image_count', 5)
+    min_image_count = params.get('min_image_count', 5)
 
     # Initialize the pool lazily, in case SQL access isn't needed for this
     # GCF instance. Doing so minimizes the number of active SQL connections,
@@ -126,22 +127,13 @@
     conn = pg_pool.getconn()
     conn.set_isolation_level(0)
 
-<<<<<<< HEAD
-    select_sql = """
-        SELECT
-            t1.*,
-            count(t2.id) as image_count,
-            min(t2.date_obs) as first_image_time,
-            max(t2.date_obs) as last_image_time
-=======
     select_sql = f"""
         SELECT t1.*, count(t2.id) as image_count
->>>>>>> 0bb703cc
         FROM sequences t1, images t2
         WHERE t1.id=t2.sequence_id
             AND t1.start_date > CURRENT_DATE - interval '{num_days} days'
         GROUP BY t1.id
-        HAVING count(t2.id) >= {image_count}
+        HAVING count(t2.id) >= {min_image_count}
         ORDER BY t1.start_date DESC
         """
 
