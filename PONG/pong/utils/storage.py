--- conflicted
+++ resolved
@@ -114,16 +114,8 @@
         time.sleep(1)
 
     # Once downloaded, uncompress
-<<<<<<< HEAD
     if os.path.exists(output_path) and unpack:
         output_path = fits_utils.fpack(output_path, unpack=True)
-=======
-    try:
-        fits_fn = fits_utils.fpack(fits_fz_fn, unpack=True)
-    except Exception as e:
-        warn("Can't unpack file: {}".format(fits_fz_fn))
-        raise FileNotFoundError(e)
->>>>>>> 0aff811e
 
     # User supplied callback (e.g. logging)
     if callback is not None:
